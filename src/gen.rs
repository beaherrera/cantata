use crate::{
    err::Result,
    fit::Attribute,
    sim::{CVPolicy, GlobalProperties, IClamp, ModelType, Node, Probe, Simulation},
    Map,
};
use anyhow::{anyhow, bail};
use serde::Serialize;

// Resources to store in the output.

/// (src_gid, src_tag, tgt_tag, weight, delay)
type ConnectionData = (usize, usize, usize, f64, f64);
/// (location, variable, tag)
type ProbeData = (Option<String>, String, usize);
<<<<<<< HEAD
/// (segment, fraction, mech, params, tag)
type SynapseData = (i64, f64, String, Map<String, f64>, usize);
=======
/// (x, y, z, mech, params, tag)
type SynapseData = (f64, f64, f64, String, Map<String, f64>, usize);
>>>>>>> 3017d229
/// (location, delay, duration, current, tag)
type IClampData = (String, f64, f64, f64, usize);

/// Metadata about cell,
/// mostly info discarded during generation
#[derive(Debug, Serialize)]
pub struct CellMetaData {
    /// cell kind
    pub kind: String,
    /// population name
    pub population: String,
    /// cell type label
    pub type_id: u64,
}

impl CellMetaData {
    pub fn from(node: &Node) -> Self {
        let kind = match node.node_type.model_type {
            ModelType::Biophysical { .. } => String::from("biophys"),
            ModelType::Single { .. } => String::from("single"),
            ModelType::Point { .. } => String::from("point"),
            ModelType::Virtual { .. } => String::from("virtual"),
        };
        Self {
            population: node.pop.to_string(),
            kind,
            type_id: node.node_type.type_id,
        }
    }
}

#[derive(Debug, Serialize)]
pub struct CableGlobalProperties {
    pub celsius: f64,
    pub v_init: f64,
}

#[derive(Debug, Serialize)]
pub struct Bundle {
    pub time: f64,
    pub time_step: f64,
    pub size: usize,
    pub max_cv_length: Option<f64>,
    /// gid to morphology and acc ids
    /// this works as an index into the next two fields.
    pub cell_bio_ids: Map<usize, (usize, usize)>,
    /// acc index to name
    pub morphology: Vec<String>,
    /// morphology index to name
    pub decoration: Vec<String>,
    /// cell kinds, 0 = cable, 1 = lif, 2 = spike source, ...
    pub cell_kind: Vec<u64>,
    /// synapse data, cross-linked with incoming connections.
    /// Location, Synapse, Parameters, Tag
    /// May only be set iff kind==cable
    pub synapses: Map<usize, Vec<SynapseData>>,
    /// stimuli; May only be set iff kind==cable
    /// location, delay, duration, amplitude, tag
    pub current_clamps: Map<usize, Vec<IClampData>>,
    /// List of data exporters
    /// location, variable, tag. NOTE _could_ make variable an u64?!
    pub probes: Map<usize, Vec<ProbeData>>,
    /// Incoming connections as (src_gid, src_tag, tgt_tag, weight, delay)
    pub incoming_connections: Map<usize, Vec<ConnectionData>>,
    /// Spiking threshold
    pub spike_threshold: f64,
    /// sparse map of gids to LIF cell descrption. Valid iff kind(gid) == LIF
    pub gid_to_lif: Map<usize, Map<String, f64>>,
    /// sparse map of gids to virtual cell spike trains. Valid iff kind(gid) == Virtual
    /// Will generate SpikeSource cells in Arbor
    pub gid_to_vrt: Map<usize, Vec<f64>>,
    /// dense map of gids to metadata
    pub metadata: Vec<CellMetaData>,
    /// cable cell global settings
    pub cable_cell_globals: Option<CableGlobalProperties>,
    /// cell counts by kind
    pub count_by_kind: [usize; 3],
}

const KIND_CABLE: u64 = 0;
const KIND_LIF: u64 = 1;
const KIND_SOURCE: u64 = 2;

const SYNAPSES: &[(&str, &str)] = &[("exp2syn", "Exp2Syn")];

fn fudge_synapse_dynamics(old: &str) -> String {
    if let Some(rep) = SYNAPSES.iter().find(|p| p.0 == old) {
        rep.1
    } else {
        old
    }
    .to_string()
}

impl Bundle {
    pub fn new(sim: &Simulation) -> Result<Self> {
        // Reverse lookup tables, used internally for uniqueness and index generation.
        let mut acc_to_cid = Map::new();
        let mut mrf_to_mid = Map::new();

        // Look up tables to write out
        let mut gid_to_meta = Vec::new();
        let mut cell_bio_ids = Map::new();
        let mut morphology = Vec::new();
        let mut decoration = Vec::new();
        let mut cell_kind = Vec::new();
        let mut incoming_connections = Map::new();
        let mut synapses = Map::new();
        let mut current_clamps = Map::new();
        let mut probes = Map::new();
        let mut gid_to_lif = Map::new();
        let mut gid_to_vrt = Map::new();
        let mut count_by_kind = [0; 3];
        for gid in 0..sim.size {
            let node = sim.reify_node(gid)?;
            gid_to_meta.push(CellMetaData::from(&node));
            if !node.incoming_edges.is_empty() {
                if matches!(node.node_type.model_type, ModelType::Biophysical { .. }) {
                    let mut inc = Vec::new();
                    let mut syn = Vec::new();
                    for (ix, edge) in node.incoming_edges.iter().enumerate() {
                        inc.push((
                            edge.src_gid as usize,
                            0, // in our SONATA model, there is _one_ source on each cell.
                            ix,
                            edge.weight,
                            edge.delay,
                        ));
                        let mech = edge.mech.as_ref().ok_or(anyhow!("Edge has no mechanism"))?;
                        let mech = fudge_synapse_dynamics(mech);
<<<<<<< HEAD
                        syn.push((edge.target.0 as i64, edge.target.1, mech, edge.dynamics.clone(), ix));
=======
                        syn.push((edge.target.0, edge.target.1, edge.target.2, mech, edge.dynamics.clone(), ix));
>>>>>>> 3017d229
                    }
                    incoming_connections.insert(gid, inc);
                    synapses.insert(gid, syn);
                } else {
                    let inc = node
                        .incoming_edges
                        .iter()
                        .map(|e| {
                            (
                                e.src_gid as usize,
                                0, // in our SONATA model, there is _one_ source on each cell.
                                0,
                                e.weight,
                                e.delay,
                            )
                        })
                        .collect::<Vec<_>>();
                    incoming_connections.insert(gid, inc);
                };
            }
            match &node.node_type.model_type {
                ModelType::Biophysical {
                    model_template,
                    attributes,
                } => {
                    cell_kind.push(KIND_CABLE);
                    count_by_kind[KIND_CABLE as usize] += 1;
                    match model_template.as_ref() {
                        "ctdb:Biophys1.hoc" => {
                            let mid = if let Some(Attribute::String(mrf)) =
                                attributes.get("morphology")
                            {
                                if !mrf_to_mid.contains_key(mrf) {
                                    let mid = morphology.len();
                                    morphology.push(mrf.to_string());
                                    mrf_to_mid.insert(mrf.to_string(), mid);
                                }
                                mrf_to_mid[mrf]
                            } else {
                                bail!("GID {gid} is a biophysical cell, but has no morphology.");
                            };
                            let cid = if let Some(Attribute::String(fit)) =
                                attributes.get("dynamics_params")
                            {
                                let acc = fit;
                                if !acc_to_cid.contains_key(acc) {
                                    let cid = decoration.len();
                                    decoration.push(acc.to_string());
                                    acc_to_cid.insert(acc.to_string(), cid);
                                }
                                acc_to_cid[acc]
                            } else {
                                bail!(
                                    "GID {gid} is a biophysical cell, but has no dynamics_params."
                                );
                            };
                            cell_bio_ids.insert(gid, (mid, cid));
                        }
                        acc if acc.starts_with("nml:") => {
                            let mid = if let Some(Attribute::String(mrf)) =
                                attributes.get("morphology")
                            {
                                if !mrf_to_mid.contains_key(mrf) {
                                    let mid = morphology.len();
                                    morphology.push(mrf.to_string());
                                    mrf_to_mid.insert(mrf.to_string(), mid);
                                }
                                mrf_to_mid[mrf]
                            } else {
                                bail!("GID {gid} is a biophysical cell, but has no morphology.");
                            };

                            let acc = acc.strip_prefix("nml:").unwrap();
                            if !acc_to_cid.contains_key(acc) {
                                let cid = decoration.len();
                                decoration.push(acc.to_string());
                                acc_to_cid.insert(acc.to_string(), cid);
                            };
                            let cid = acc_to_cid[acc];
                            cell_bio_ids.insert(gid, (mid, cid));
                        }
                        t => bail!("Unknown model template <{t}> for gid {gid}"),
                    }
                }
                ModelType::Virtual { .. } => {
                    // The fields are largely irrelevant here
                    let data: &mut Vec<f64> = gid_to_vrt.entry(gid).or_default();
                    if let Some(group) = sim.virtual_spikes.get(&node.pop) {
                        if let Some(ts) = group.get(&node.node_id) {
                            data.append(&mut ts.clone());
                        }
                    }
                    cell_kind.push(KIND_SOURCE);
                    count_by_kind[KIND_SOURCE as usize] += 1;
                }
                ModelType::Point { model_template, .. } => {
                    cell_kind.push(KIND_LIF);
                    count_by_kind[KIND_LIF as usize] += 1;
                    match model_template.as_ref() {
                        "nrn:IntFire1" => {
                            // Taken from nrn/IntFire1.mod and adapted to Arbor.
                            let mut params = Map::from([
                                ("cm".to_string(), 1.0),
                                ("U_neutral".to_string(), 0.0),
                                ("U_reset".to_string(), 0.0),
                                ("U_th".to_string(), 1.0), // NOTE IntFire1 do be weird.
                                ("U_0".to_string(), 0.0),
                                ("t_ref".to_string(), 5.0),
                                ("tau".to_string(), 10.0),
                            ]);
                            for (k, v) in node.dynamics.iter() {
                                match k.as_ref() {
                                    "tau" =>
                                        params.insert("tau".to_string(), *v),
                                    "refrac" =>
                                        params.insert("t_ref".to_string(), *v),
                                    _ => bail!("Unknown parameter <{k}> for template IntFire1 at gid {gid}")
                                };
                            }
                            gid_to_lif.insert(gid, params);
                        }
                        t => bail!("Unknown model template <{t}> for gid {gid}"),
                    }
                }
                mt => bail!("Cannot write ModelType {mt:?}"),
            }
        }

        for (gid, ics) in &sim.iclamps {
            let mut stim = Vec::new();
            for IClamp {
                amplitude_nA,
                delay_ms,
                duration_ms,
                tag,
                location,
            } in ics
            {
                stim.push((
                    location.clone(),
                    *delay_ms,
                    *duration_ms,
                    *amplitude_nA,
                    *tag,
                ));
            }
            current_clamps.insert(*gid as usize, stim);
        }

        for (gid, sim_probes) in &sim.reports {
            let mut prbs = Vec::new();
            for (ix, probe) in sim_probes.iter().enumerate() {
                match probe {
                    Probe::CableVoltage(ls) => {
                        for l in ls {
                            prbs.push((Some(l.clone()), "voltage".into(), ix));
                        }
                    }
                    Probe::Lif => {
                        prbs.push((None, "voltage".into(), ix));
                    }
                    Probe::CableIntConc(ion, ls) => {
                        for l in ls {
                            prbs.push((Some(l.clone()), ion.clone(), ix));
                        }
                    }
                    Probe::CableState(var, ls) => {
                        for l in ls {
                            prbs.push((Some(l.clone()), var.clone(), ix));
                        }
                    }
                    Probe::CableExtConc(ion, ls) => {
                        for l in ls {
                            prbs.push((Some(l.clone()), ion.clone(), ix));
                        }
                    }
                }
            }
            probes.insert(*gid as usize, prbs);
        }

        let max_cv_length = match &sim.cv_policy {
            CVPolicy::Default => None,
            CVPolicy::MaxExtent(l) => Some(*l),
        };

        let cable_cell_globals =
            if let Some(GlobalProperties { celsius, v_init }) = sim.global_properties {
                Some(CableGlobalProperties { celsius, v_init })
            } else {
                None
            };

        // Sort all spike sources. Just to be sure...
        gid_to_vrt.values_mut().for_each(|ts| {
            ts.sort_by(|a, b| a.partial_cmp(b).unwrap_or(std::cmp::Ordering::Equal))
        });

        Ok(Bundle {
            time: sim.tfinal,
            time_step: sim.dt,
            max_cv_length,
            size: sim.size,
            cell_bio_ids,
            morphology,
            decoration,
            synapses,
            cable_cell_globals,
            probes,
            incoming_connections,
            cell_kind,
            count_by_kind,
            current_clamps,
            spike_threshold: sim.spike_threshold,
            gid_to_lif,
            gid_to_vrt,
            metadata: gid_to_meta,
        })
    }
}<|MERGE_RESOLUTION|>--- conflicted
+++ resolved
@@ -13,13 +13,8 @@
 type ConnectionData = (usize, usize, usize, f64, f64);
 /// (location, variable, tag)
 type ProbeData = (Option<String>, String, usize);
-<<<<<<< HEAD
-/// (segment, fraction, mech, params, tag)
-type SynapseData = (i64, f64, String, Map<String, f64>, usize);
-=======
 /// (x, y, z, mech, params, tag)
 type SynapseData = (f64, f64, f64, String, Map<String, f64>, usize);
->>>>>>> 3017d229
 /// (location, delay, duration, current, tag)
 type IClampData = (String, f64, f64, f64, usize);
 
@@ -150,11 +145,7 @@
                         ));
                         let mech = edge.mech.as_ref().ok_or(anyhow!("Edge has no mechanism"))?;
                         let mech = fudge_synapse_dynamics(mech);
-<<<<<<< HEAD
-                        syn.push((edge.target.0 as i64, edge.target.1, mech, edge.dynamics.clone(), ix));
-=======
                         syn.push((edge.target.0, edge.target.1, edge.target.2, mech, edge.dynamics.clone(), ix));
->>>>>>> 3017d229
                     }
                     incoming_connections.insert(gid, inc);
                     synapses.insert(gid, syn);
